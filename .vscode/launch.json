--- conflicted
+++ resolved
@@ -32,15 +32,15 @@
             ]
         },
         {
-<<<<<<< HEAD
             "name": "Python: Current File",
             "type": "python",
             "justMyCode": false,
             "request": "launch",
             "program": "${file}",
             "console": "integratedTerminal",
-            "cwd": "${workspaceFolder}/docs/diagrams/"
-=======
+            "cwd": "${workspaceFolder}/docs/diagrams/",
+        },
+        {
             "name": "Debug Cloud Main Profile Controller",
             "type": "go",
             "request": "launch",
@@ -52,7 +52,6 @@
                 "${env:KUBECONFIG}",
                 "cloud-main"
             ]
->>>>>>> b908d0a4
         },
         {
             "name": "Debug blob-csi Controller",
